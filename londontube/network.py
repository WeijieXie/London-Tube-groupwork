from typing import List
import numpy as np
import math
from queue import Queue


class Network:
    """
    Network class representing a network of stations and connections.

    Attributes
    ----------
    matrix : List[List[int]]
        Adjacency matrix of the network.

    edge: List[tuple()]
        Each edge information in a network is stored as a tuple in a list.
        The content of a tuple is (v1, v2, w, id) where v1 and v2 are two stations,
        w is the weight(travel time) between them and id is what line this edge belongs to.
    """

    def __init__(self, n_stations, list_of_edges):
        # The adjacency matrix
        self.matrix = np.zeros((n_stations, n_stations), dtype=int)
        # List of edges
        self.edges = []
        for edge in list_of_edges:
            self.edges.append(
                edge[0], edge[1], edge[2], edge[3]
            )  # edge[3] is the identifier of a line
            self.matrix[edge[0], edge[1]] = edge[2]
            self.matrix[edge[1], edge[0]] = edge[2]

    @property
    def n_nodes(self) -> int:
        """
        Return the number of nodes in the network.

        Returns
        -------
        int
            Number of nodes in the network.
        """
        return len(self.matrix)

    @property
    def adjacency_matrix(self) -> List[List[int]]:
        """
        Generate and return the adjacency matrix of the network.

        Returns
        -------
        list of list of int
            Adjacency matrix of the network.
        """
        return self.matrix

    def __add__(self, other):
        """
        Support the "+" operation for Network, combining two networks.

        Parameters
        ----------
        other : Network
            The Network to be added.

        Returns
        -------
        Network
            Combined Network.
        """

        # Combined network
        integrated_network = Network()
        integrated_network.edges = self.edges.copy()

        for other_edge in other.edges:
            same_found = False
            for i, self_edge in enumerate(integrated_network.edges):
                # The graph is bidirectional.
                # Check for two conditions where the same edge appears.
                if (self_edge[0], self_edge[1]) == (other_edge[0], other_edge[1]) or (
                    self_edge[0],
                    self_edge[1],
                ) == (other_edge[1], other_edge[0]):
                    if self_edge[2] > other_edge[2]:
                        integrated_network.edges[i] = other_edge
                    same_found = True
                    break
            if not same_found:
                integrated_network.edges.append(other_edge)

        integrated_network.matrix = np.where(
            (self.matrix != 0) & (other.matrix != 0),
            np.minimum(self.matrix, other.matrix),
            self.matrix + other.matrix,
        )

        return integrated_network

    # The first disruption type
    def delay_to_specific_line_one_station(
        self, line_idx, station_idx, delay_multiplier
    ):
        """
        It is one type of disruptions that one station in a line is delayed.
        Thus, all stations that connected to this station in the line are delayed.

        Parameters
        ----------
        line_idx : int
            The index here is the number that represents the delayed line
        station_idx : int
            The index of one affected station
        delay_multiplier : int
            The travel time(weight) is multiplied by this factor
        """

        for i, edge in enumerate(self.edges):
            # Check which edge in the network correspond to this line and the affected statioin
            if edge[3] == line_idx and (
                edge[0] == station_idx or edge[1] == station_idx
            ):
                updated_weight = int(edge[2] * delay_multiplier)
                self.edges[i] = (edge[0], edge[1], updated_weight, edge[3])
                self.matrix[edge[0], edge[1]] = updated_weight
                self.matrix[edge[1], edge[0]] = updated_weight

    # The second disruption type
    def delay_to_specific_line_between_stations(
        self, line_idx, station1_idx, station2_idx, delay_multiplier
    ):
        """
        This function is applied to a situation where connection between two stations on a line is delayed.
        Thus the travel time between these two stations on that line increases.

        Parameters
        ----------
        line_idx : int
            The index of the line
        station1_idx : int
            The index of the station1
        station2_idx : int
            The index of the station2
        delay_multiplier : int
            The travel time(weight) is multiplied by this factor
        """

        for i, edge in enumerate(self.edges):
            if edge[3] == line_idx and (
                (edge[0] == station1_idx and edge[1] == station2_idx)
                or (edge[0] == station2_idx and edge[1] == station1_idx)
            ):
                updated_weight = int(edge[2] * delay_multiplier)
                self.edges[i] = (edge[0], edge[1], updated_weight, edge[3])
                self.matrix[edge[0], edge[1]] = updated_weight
                self.matrix[edge[1], edge[0]] = updated_weight

    # The third disruption type
    def delay_to_entire_one_station(self, station_idx, delay_multiplier):
        """
        This function is applied to a situation where one station is delayed for the entire network.
        Thus the connections of each line that contains this station is delayed.


        Parameters
        ----------
        station_idx : int
            The index of the affected station
        delay_multiplier : int
            The travel time(weight) is multiplied by this factor
        """

        for i, edge in enumerate(self.edges):
            if edge[0] == station_idx or edge[1] == station_idx:
                updated_weight = int(edge[2] * delay_multiplier)
                self.edges[i] = (edge[0], edge[1], updated_weight, edge[3])
                self.matrix[edge[0], edge[1]] = updated_weight
                self.matrix[edge[1], edge[0]] = updated_weight

    # The fourth disruption type
    def delay_to_entire_between_stations(
        self, station1_idx, station2_idx, delay_multiplier
    ):
        """
        This function is applied to a situation where connection between two stations for entire network is delayed.
        Thus the travel time between these two stations for every line that contains this connection increases.

        Parameters
        ----------
        station1_idx : int
            The index of the first affected station
        station2_idx : int
            The index of the second affected station
        delay_multiplier : int
            The travel time(weight) is multiplied by this factor
        """
        
        for i, edge in enumerate(self.edges):
            if (edge[0] == station1_idx and edge[1] == station2_idx) or (
                edge[0] == station2_idx and edge[1] == station1_idx
            ):
                updated_weight = int(edge[2] * delay_multiplier)
                self.edges[i] = (edge[0], edge[1], updated_weight, edge[3])
                self.matrix[edge[0], edge[1]] = updated_weight
                self.matrix[edge[1], edge[0]] = updated_weight

    # The fifth disruption type
    def delay_to_closure(self, station_list):
        """
        When the delay multiplier is 0, that means the station is closed, which affects the whole network.

        Parameters
        ----------
        station_list : List
            A list of closed stations
        """

<<<<<<< HEAD
        # Keep the edges that are not affected
        self.edges = [
            edge
            for edge in self.edges
            if edge[0] not in station_list and edge[1] not in station_list
        ]

        # Set all the weight connected to stations in station to 0
        for affected_station in station_list:
            self.matrix[affected_station, :] = 0
            self.matrix[:, affected_station] = 0
            

=======
>>>>>>> e18d849b
    def distant_neighbours(self, n, v) -> List[int]:
        """
        Find the n-distant neighbours of a particular node.

        Parameters
        ----------
        n : int
            N-distant parameter.
        v : int
            Index of a node.

        Returns
        -------
        list of int
            List of indexes of nodes that are n-distant neighbours.
        """
<<<<<<< HEAD
        visited = [0 for _ in range(self.matrix.shape[0])]
        visited[v] = 1
        visiting_queue = Queue()
        visiting_queue.put((v, 0))
        neighbours = []
        while not visiting_queue.empty():
            current_node, depth = visiting_queue.get()
            if depth > n:
                return neighbours
            if depth > 0:
                neighbours.append(current_node)
            for i in range(self.matrix.shape[0]):
                if self.matrix[current_node, i] != 0 and not visited[i]:
                    visited[i] = 1
                    visiting_queue.put((i, depth + 1))
        return neighbours
=======

        # Breadth-first search for nth order neighbours:
        dim = len(self.matrix)
        visited = [False for i in range(dim)]
        queue = [v]
        distance = [float('inf') for i in range(dim)]

        visited[v] = True
        distance[v] = 0
        while queue:
            node = queue.pop(0)
            for i in range(dim):
                if not visited[i] and adjacency_matrix[node][i] > 0:
                    visited[i] = True
                    distance[i] = distance[node] + 1
                    queue.append(i)
        return [j for j, x in enumerate(distance) if 0 < x <= n]
>>>>>>> e18d849b

    def dijkstra(self, start_node, dest_node) -> [int]:
        """
        Find the shortest path from the start node to the destination node using the given network.

        Parameters
        ----------
        start_node : int
            Index of the start node.
        dest_node : int
            Index of the destination node.

        Returns
        -------
        list of int
            List of indexes of nodes forming the shortest path.
        """
        visited = [False for _ in range(self.matrix.shape[0])]
        tentative_costs = [math.inf for _ in range(self.matrix.shape[0])]
        tentative_costs[start_node] = 0
        previous = [start_node for _ in range(self.matrix.shape[0])]
        while not all(visited):
            current = None
            minimum = math.inf
            for i in range(len(visited)):
                if not visited[i] and tentative_costs[i] <= minimum:
                    minimum = tentative_costs[i]
                    current = i
            visited[current] = True
            for i in range(self.matrix.shape[0]):
                if self.matrix[current, i] != 0 and not visited[i]:
                    proposed_cost = tentative_costs[current] + self.matrix[current, i]
                    if tentative_costs[i] > proposed_cost:
                        tentative_costs[i] = proposed_cost
                        previous[i] = current

        return self.reconstruct_path(previous, start_node, dest_node)

    def reconstruct_path(self, previous, start_node, dest_node):
        path = []
        current = dest_node
        while True:
            path.append(current)
            current = previous[current]
            if current == start_node:
                path.append(start_node)
                return path[::-1]<|MERGE_RESOLUTION|>--- conflicted
+++ resolved
@@ -216,7 +216,7 @@
             A list of closed stations
         """
 
-<<<<<<< HEAD
+
         # Keep the edges that are not affected
         self.edges = [
             edge
@@ -230,8 +230,8 @@
             self.matrix[:, affected_station] = 0
             
 
-=======
->>>>>>> e18d849b
+
+
     def distant_neighbours(self, n, v) -> List[int]:
         """
         Find the n-distant neighbours of a particular node.
@@ -248,7 +248,6 @@
         list of int
             List of indexes of nodes that are n-distant neighbours.
         """
-<<<<<<< HEAD
         visited = [0 for _ in range(self.matrix.shape[0])]
         visited[v] = 1
         visiting_queue = Queue()
@@ -265,25 +264,7 @@
                     visited[i] = 1
                     visiting_queue.put((i, depth + 1))
         return neighbours
-=======
-
-        # Breadth-first search for nth order neighbours:
-        dim = len(self.matrix)
-        visited = [False for i in range(dim)]
-        queue = [v]
-        distance = [float('inf') for i in range(dim)]
-
-        visited[v] = True
-        distance[v] = 0
-        while queue:
-            node = queue.pop(0)
-            for i in range(dim):
-                if not visited[i] and adjacency_matrix[node][i] > 0:
-                    visited[i] = True
-                    distance[i] = distance[node] + 1
-                    queue.append(i)
-        return [j for j, x in enumerate(distance) if 0 < x <= n]
->>>>>>> e18d849b
+
 
     def dijkstra(self, start_node, dest_node) -> [int]:
         """
