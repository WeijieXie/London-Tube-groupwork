--- conflicted
+++ resolved
@@ -231,11 +231,10 @@
         A list of corresponding names
     """
 
-<<<<<<< HEAD
-    dict_indices_names, _, _ = query_station_all_info()
-=======
+
+
     dict_indices_names, _, _= query_station_all_info()
->>>>>>> e1c25d51
+
     # Unexsited station is marked
     result = [
         dict_indices_names.get(index, "Unexisted station index")
