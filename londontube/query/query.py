--- conflicted
+++ resolved
@@ -71,8 +71,6 @@
     return disruption_info
 
 
-<<<<<<< HEAD
-
 def apply_disruptions(network, disruptions):
     """
     This function is used to apply disruptions to the entired network gained 
@@ -87,7 +85,7 @@
     """
     
     pass
-=======
+  
 def get_entire_network():
     """
     Combine each sub network of each line to a full London network which can change 
@@ -122,8 +120,6 @@
             entire_network = entire_network + sub_network
     
     return entire_network
-
->>>>>>> 9d08822b
 
 def network_of_given_day(date):
     """
