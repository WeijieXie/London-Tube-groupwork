from londontube.network import Network
import requests
<<<<<<< HEAD
=======
import csv
from io import StringIO
>>>>>>> 6f8d4d00


def connectivity_of_line(line_index):
    """
    Query the web service for information about a particular line, and 
    contruct a Network object that represent this line.

    Parameters
    ----------
    line_index : int
        Index of the line.

    Returns
    -------
    Network
        Network of a line.
    """
    query_total_info = f"https://rse-with-python.arc.ucl.ac.uk/londontube-service/index/query"
    response = requests.get(query_total_info)
    total_info = response.json()
    
    query_web = f"https://rse-with-python.arc.ucl.ac.uk/londontube-service/line/query?line_identifier={line_index}"
    response = requests.get(query_web).content.decode("utf-8")
    # Store line csv information
    connectivity_info = csv.reader(StringIO(response))
    # List to store edges
    list_of_edges = []
    # Set to get station indices

    for each_connectity in connectivity_info:
        if each_connectity:
            # Store each row's information
            station1, station2, travel_time = map(int, each_connectity)
            list_of_edges.append((station1, station2, travel_time))

    line_network = Network(int(total_info["n_stations"]), list_of_edges)
    return line_network



def disruption_info(date=None):
    """
    Retrieve disruption info from web services.

    Parameters
    ----------
    date : str
        The date of disruption, by default None

    Returns
    -------
    List
        A list of dictionary contains disruption information
    """

    # Return today's disruption information if not date provided
    if date == None:
        query_web = f"https://rse-with-python.arc.ucl.ac.uk/londontube-service/disruptions/query"
    else:
        query_web = f"https://rse-with-python.arc.ucl.ac.uk/londontube-service/disruptions/query?date={date}"

    response = requests.get(query_web)
    disruption_info = response.json()

    return disruption_info



def network_of_given_day(date):
    """
    Retrieve the whole information of the given day and construct a Network object from this.

    Parameters
    ----------
    date : str
        Given day.

    Returns
    -------
    Network
        Network representation of londontube.
    """
    pass<|MERGE_RESOLUTION|>--- conflicted
+++ resolved
@@ -1,10 +1,7 @@
 from londontube.network import Network
 import requests
-<<<<<<< HEAD
-=======
 import csv
 from io import StringIO
->>>>>>> 6f8d4d00
 
 
 def connectivity_of_line(line_index):
